#!/usr/bin/env python3
import numpy as np
import pandas as pd
import matplotlib.pyplot as plt
from matplotlib.tri import Triangulation, LinearTriInterpolator
from matplotlib.collections import PolyCollection
from pathlib import Path
import os  

# ------------------------------------------------------------
# User inputs
# ------------------------------------------------------------
# Directory name assumed to encode gamma values like "12-9-12"
<<<<<<< HEAD
data_directory = Path('data/sig13low/18-9-12/')
time = 800  # integer time label matching filenames: c1-20.dat, c2-20.dat
=======
data_directory = Path('data/sig13low/21-9-21')
time = 1760  # integer time label matching filenames: c1-20.dat, c2-20.dat
>>>>>>> b172f88b


fig, ax = plt.subplots(figsize=(8, 12))
def plot_rgb_composite_from_data(ax, x, y, c1, c2):
    """
    Interpolates scattered phase-field data (c1, c2) onto a regular grid
    and plots it as an RGB image on the given axes.
    R = c1, G = c2, B = c3 (where c3 = 1 - c1 - c2)
    """
    # --- 1. Calculate c3 using the conservation constraint ---
    c3 = 1.0 - c1 - c2

    # --- 2. Define a regular grid for the output image ---
    # These limits should match the final plot's ax.set_xlim/ylim
    x_min, x_max = -2, 2
    y_min, y_max = 0, 6
    # Define image resolution. Higher numbers = better quality, slower processing.
    grid_x = np.linspace(x_min, x_max, 400)
    grid_y = np.linspace(y_min, y_max, 600)
    gx, gy = np.meshgrid(grid_x, grid_y)

    # --- 3. Interpolate scattered data onto the regular grid ---
    triang = Triangulation(x, y)
    interp_c1 = LinearTriInterpolator(triang, c1)
    interp_c2 = LinearTriInterpolator(triang, c2)
    interp_c3 = LinearTriInterpolator(triang, c3)

    grid_c1 = interp_c1(gx, gy)
    grid_c2 = interp_c2(gx, gy)
    grid_c3 = interp_c3(gx, gy)

    # --- 4. Stack the grids into an RGB image ---
    # Handle NaNs outside the data's convex hull by making them black
    grid_c1 = np.nan_to_num(grid_c1)
    grid_c2 = np.nan_to_num(grid_c2)
    grid_c3 = np.nan_to_num(grid_c3)

    # Clip values to the valid [0, 1] range for colors and stack them
    rgb_image = np.clip(np.dstack((grid_c3, grid_c2, grid_c1)), 0, 1)

    # --- 5. Plot the RGB image ---
    ax.imshow(rgb_image, origin='lower',
              extent=[x_min, x_max, y_min, y_max],
              interpolation='bilinear')

try:
    # os.path.normpath removes any trailing slash, os.path.basename gets the last part
    dir_name = os.path.basename(os.path.normpath(data_directory))
    # Split the name (e.g., '9-6-9') into parts
    gamma_parts = dir_name.split('-')
    # Convert parts to numbers, divide by 100, and format the text
    g12 = float(gamma_parts[0]) / 100.0
    g13 = float(gamma_parts[1]) / 100.0
    g23 = float(gamma_parts[2]) / 100.0
    gamma_text = (fr"$\gamma_{{12}} = {g12:.2f}$" + "\n" +
                  fr"$\gamma_{{13}} = {g13:.2f}$" + "\n" +
                  fr"$\gamma_{{23}} = {g23:.2f}$")
except (IndexError, ValueError):
    # If the directory name is not in the expected format, display a message
    print(f"Warning: Could not parse gamma values from directory name '{data_directory}'.")
    gamma_text = "gamma values\nnot found"

# ------------------------------------------------------------
# Load data
# ------------------------------------------------------------
cols = ['x', 'y', 'conc']
df = pd.read_csv(data_directory / f'c1-{time}.dat',
                    header=None, names=cols, delim_whitespace=True)
df2 = pd.read_csv(data_directory / f'c2-{time}.dat',
                    header=None, names=cols, delim_whitespace=True)

x = df['x'].values
y = df['y'].values
c = df['conc'].values - df2['conc'].values

# Create triangulation.
triang = Triangulation(x, y)

# Set plot properties for the current frame
ax.set_aspect('equal', adjustable='box')
ax.set_xlabel('X coordinate')
ax.set_ylabel('Y coordinate')

# Add text indicating the current time to the plot.
time_text = f"t = {time}"
ax.text(0.05, 0.95, time_text,
        transform=ax.transAxes,
        fontsize=14,
        fontweight='bold',
        va='top',
        ha='left',
        bbox=dict(boxstyle='round,pad=0.3', fc='white', ec='black', lw=1, alpha=0.8))

# Add surface tension text to the upper right corner
ax.text(0.95, 0.95, gamma_text,
        transform=ax.transAxes,
        fontsize=12,
        va='top',
        ha='right',
        bbox=dict(boxstyle='round,pad=0.3', fc='white', ec='black', lw=1, alpha=0.8))

# Lock the axes view
ax.set_ylim(0, 6)
ax.set_xlim(-2,2)
# --- EXTRACT DATA FOR PLOTTING ---
x = df['x'].values
y = df['y'].values
c1 = df['conc'].values
c2 = df2['conc'].values
plot_rgb_composite_from_data(ax, x, y, c1, c2)



plt.tight_layout()
plt.show()<|MERGE_RESOLUTION|>--- conflicted
+++ resolved
@@ -11,13 +11,8 @@
 # User inputs
 # ------------------------------------------------------------
 # Directory name assumed to encode gamma values like "12-9-12"
-<<<<<<< HEAD
-data_directory = Path('data/sig13low/18-9-12/')
-time = 800  # integer time label matching filenames: c1-20.dat, c2-20.dat
-=======
 data_directory = Path('data/sig13low/21-9-21')
 time = 1760  # integer time label matching filenames: c1-20.dat, c2-20.dat
->>>>>>> b172f88b
 
 
 fig, ax = plt.subplots(figsize=(8, 12))
