import numpy as np
import os
import matplotlib.pyplot as plt

# Load the data from a text file
# The data.txt file should contain the provided rows of numbers
# datan= '-2-42.2-1.72'
# Get a list of all subdirectories in the 'data' directory
data_dir = 'data/10-diff/'
subdirectories = [subdir for subdir in os.listdir(data_dir) if os.path.isdir(os.path.join(data_dir, subdir))]

tauphirho_values = [16, 36, 64, 100]


# constant params.
tauphi = 1.

eps=0.0002

y_thresholds = []
tau_strings = []


# Iterate through each subdirectory
for subdir in subdirectories:
    dir = data_dir + subdir + '/'
    datan = '-' + subdir
    # Separate the numbers in datan and store them as variables
    datan_numbers = datan.split('-')[1:]
    tphi = float(datan_numbers[0])
    trhophi = float(datan_numbers[1])
    trho = float(datan_numbers[2])
    ttt = [tphi, trhophi, trho]

    


    # Load the data from the current subdirectory
    if not os.path.exists(dir + 'phi_data' + datan + '.dat') or not os.path.exists(dir + 'rho_data' + datan + '.dat') or not os.path.exists(dir + 'diff_data' + datan + '.dat'):
        print("Skipping", subdir)
        continue
    dataphi = np.loadtxt(dir + 'phi_data' + datan + '.dat')
    datarho = np.loadtxt(dir + 'rho_data' + datan + '.dat')
    datadiff = np.loadtxt(dir + 'diff_data' + datan + '.dat')

    dataphi = dataphi[dataphi[:, 1].argsort()]
    datarho = datarho[datarho[:, 1].argsort()]
    datadiff = datadiff[datadiff[:, 1].argsort()]
    

    # The first column is the x-axis
    x = dataphi[:, 0]
    y = dataphi[:, 1]   # y-values in the second column
    phi = dataphi[:, 2] # concentration in the third column
    rho = datarho[:, 2] # concentration in the third column
    diff = datadiff[:, 2]

    y_values=[]
    phi_values=[]
    rho_values=[]
    diff_values = []

    ylen=6
    xlen=4
    interval = 0.05
    start_y = 1
    nsteps = int(ylen / interval)
    xnsteps = int(xlen / interval)
    start_point = int(nsteps * (start_y / ylen))
    
    avg_x_for_y = [round(x * interval - 2, 2) for x in range(int(xnsteps) + 1)] 
    y_list = [round(x * interval, 2) for x in range(int(nsteps) + 1)]   
    bool_list = [False] * len(y_list)
    
    full_matrix = [len(avg_x_for_y) * [0] for i in range(len(y_list))]
    full_matrix_counter =  [len(avg_x_for_y) * [0] for i in range(len(y_list))]
    full_matrix_avg =  [len(avg_x_for_y) * [0] for i in range(len(y_list))]
    
    sum_list = [0] * len(y_list)
    counter_list = [0] * len(y_list)
    
    # Find the y value for which phi_value goes below 0.x
    threshold = 0.8
    y_threshold = None


    for i in range(len(x)):
        if x[i] < 2 and x[i] > -2:
            closest_value = min(y_list, key=lambda c: abs(c - y[i]))
            if phi[i] > threshold:
                bool_list[y_list.index(closest_value)] = True
                
            closx_val = min(avg_x_for_y, key=lambda c: abs(c - x[i]))
            xind = avg_x_for_y.index(closx_val)
            yind = y_list.index(closest_value)
            sum_list[yind] += phi[i]
            counter_list[yind] += 1
            full_matrix[yind][xind] += phi[i]
            full_matrix_counter[yind][xind] += 1
            
            
    np.set_printoptions(threshold=np.inf)
    # full_matrix_avg = np.divide(full_matrix, full_matrix_counter, out=np.zeros_like(full_matrix), where=full_matrix_counter!=0)


    curvature_list = []

    for i in range(len(full_matrix_avg)):
        avg_x_val = 0
        for j in range(len(full_matrix_avg[i])):
            if (full_matrix_counter[i][j] != 0):
                full_matrix_avg[i][j] = full_matrix[i][j] / full_matrix_counter[i][j]
            avg_x_val += j * full_matrix_avg[i][j]
        if (sum(full_matrix_avg[i]) > 0):
            avg_x_val = avg_x_val / sum(full_matrix_avg[i])
            avg_x_val = avg_x_val * interval - 2
        else:
            avg_x_val = 0
        curvature_list.append(avg_x_val)
                        
            # if diff[i] < 0.01:
            #     diff_values.append(np.nan)
            # else:
            #     diff_values.append(diff[i])
    avg_phi_list = []
    for (i, (sum_val, counter_val)) in enumerate(zip(sum_list, counter_list)):
        if counter_val != 0:
            tt = sum_val / counter_val
            avg_phi_list.append(tt)
        else:
            avg_phi_list.append(0)
    print("NUMBER IS: ", subdir )
    print(avg_phi_list)
    # print(bool_list)
    
    curved_length = start_y
    
    for i in range(start_point, len(bool_list)):
        distance = np.sqrt((curvature_list[i] - curvature_list[i-1]) ** 2 + (y_list[i] - y_list[i-1]) ** 2)
        # print("distance is: ", distance)
        curved_length += distance
        if avg_phi_list[i] < 0.07:
        # if bool_list[i] == False and bool_list[i-1] == True:
            y_threshold = y_list[i]
            break
        if (avg_phi_list[i] > avg_phi_list[i-2] + 0.1):
            y_threshold = y_list[i]
            break
    # print(y_threshold)
    print("y threshold is: ", y_threshold)
    print("curved length is: ", curved_length)

    # for y_val, phi_val in zip(y_values, phi_values):
    #     if phi_val < threshold and y_val > 0.5:
    #         y_threshold = y_val
    #         break
    
    if y_threshold is None:
        y_threshold = 6

    y_threshold = y_threshold - 1.8
<<<<<<< HEAD
    if y_threshold < -0.1:
        y_threshold = -0.1
=======
    if y_threshold < 0:
        y_threshold = 0
>>>>>>> ee2bc74a
    
    curved_length = curved_length - 1.8
    if curved_length < -0.1:
        curved_length = -0.1
    
    tau_strings.append(ttt)
    y_thresholds.append(curved_length)
    # print(trhophi, trho, y_threshold)



plot_x_values=[]
plot_y_values=[]

sigmaHLvalues=[]

for tpr in tauphirho_values:

    indices = []
    
    plotx=[]
    ploty=[]
    
    for i in range(len(tau_strings)):
        if tau_strings[i][1] == tpr:
            indices.append(i)
    
            
    sigmaHL=0.
    
    for i in range(len(indices)):


        tphi = tau_strings[indices[i]][0]
        tphirho = tau_strings[indices[i]][1]
        trho = tau_strings[indices[i]][2]
        const1 = (5*np.sqrt(2)/12.) * eps
        const2 = (5*np.sqrt(2)/12.) * eps * 0.5
        # Be careful to avoid negative radicand:
        gammaphi = (const1 * tphi)
        gammaphirho = const2 * tphirho
        gammarho = (const2 * trho)
        grrp = const1* tphi + const2 * trho

        # sigmaHM = np.sqrt(np.sqrt(grrp) * np.sqrt(gammarho))
<<<<<<< HEAD
        sigmaHM = trho * np.sqrt((2)*0.0002) / 24
        sigmaHL = tphirho * np.sqrt((2)*0.0002) / 24
=======
        sigmaHM = np.sqrt(2*eps) * trho / 24
        sigmaHL = np.sqrt(2*eps) * tphirho / 24
>>>>>>> ee2bc74a
        sigmaLM = 0
        print(sigmaHM, sigmaHL)
        sigratio = sigmaHM - sigmaHL
        
        yval = y_thresholds[indices[i]]
        plotx.append(sigratio)
        ploty.append(yval)
        
        # print(trho, tphirho, yval)
    sigmaHLvalues.append(sigmaHL)
    # Sort the plot_x_values and plot_y_values based on plot_x_values
    sorted_data = sorted(zip(plotx, ploty), key=lambda x: x[0])

    # Unzip the sorted data
    sorted_plot_x_values, sorted_plot_y_values = zip(*sorted_data)
    print(sorted_plot_x_values, sorted_plot_y_values)
    
    plot_x_values.append(sorted_plot_x_values)
    plot_y_values.append(sorted_plot_y_values)


from scipy.interpolate import UnivariateSpline
# Make matplotlib line plot
colors = ['red', 'blue', 'green', 'orange', 'purple']

# Make matplotlib line plot
# Create the figure
fig, ax = plt.subplots()


for i in range(len(plot_x_values)):
    # Convert to NumPy arrays
    x = np.array(plot_x_values[i], dtype=float)
    y = np.array(plot_y_values[i], dtype=float)
    
    # Create a finer grid for smooth interpolation
    x_new = np.linspace(x.min(), x.max(), 200)
    
    # Create the spline function (cubic spline by default)
    spline = UnivariateSpline(x, y, s=0.008)

    y_smooth = spline(x_new)
    
    currsig = f"{sigmaHLvalues[i]:.2g}"
    
    # Plot the smooth curve
    ax.plot(
        x_new,
        y_smooth,
        color=colors[i % len(colors)],
        label=f'sigmaHL = {currsig}',
        linewidth=2
    )

    # Optionally, plot the original data points
    ax.plot(x, y, 'o', color=colors[i % len(colors)], markersize=5)
    

# Set tick properties explicitly
ax.tick_params(
    axis='both',            # Apply to both axes
    which='both',           # Major and minor ticks
    direction='in',         # Tick direction
    labelsize=14,           # Label font size
    width=1.5,              # Tick line width
    length=5              # Tick length
)

# Set labels explicitly
ax.set_xlabel('sigmaHM / sigmaHL', fontsize=16, family='Helvetica')  # Font size and family
ax.set_ylabel('elongation', fontsize=16, family='Helvetica')

ax.spines['top'].set_linewidth(1.5)
ax.spines['right'].set_linewidth(1.5)
ax.spines['bottom'].set_linewidth(1.5)
ax.spines['left'].set_linewidth(1.5)

# Add legend
ax.legend(fontsize=12)

ax.set_ylim([-0.1, 2.1])

# Show the plot
plt.show()
    
    
    
<|MERGE_RESOLUTION|>--- conflicted
+++ resolved
@@ -159,13 +159,8 @@
         y_threshold = 6
 
     y_threshold = y_threshold - 1.8
-<<<<<<< HEAD
     if y_threshold < -0.1:
         y_threshold = -0.1
-=======
-    if y_threshold < 0:
-        y_threshold = 0
->>>>>>> ee2bc74a
     
     curved_length = curved_length - 1.8
     if curved_length < -0.1:
@@ -211,13 +206,8 @@
         grrp = const1* tphi + const2 * trho
 
         # sigmaHM = np.sqrt(np.sqrt(grrp) * np.sqrt(gammarho))
-<<<<<<< HEAD
-        sigmaHM = trho * np.sqrt((2)*0.0002) / 24
-        sigmaHL = tphirho * np.sqrt((2)*0.0002) / 24
-=======
         sigmaHM = np.sqrt(2*eps) * trho / 24
         sigmaHL = np.sqrt(2*eps) * tphirho / 24
->>>>>>> ee2bc74a
         sigmaLM = 0
         print(sigmaHM, sigmaHL)
         sigratio = sigmaHM - sigmaHL
